--- conflicted
+++ resolved
@@ -72,24 +72,15 @@
     console.log(`📅 Date ranges: MLB/NHL today (${todayStr}), NFL week (${weekStart.toISOString()} - ${weekEnd.toISOString()})`)
     
     // Step 1: Query games with date filtering
-<<<<<<< HEAD
     // MLB: Today only (use date string format)
     const mlbTodayStart = `${todayStr}T00:00:00`
     const mlbTomorrowStart = `${tomorrowStr}T00:00:00`
-=======
-    // MLB: Today only (use ISO string for proper timestamp comparison)
->>>>>>> c092264e
     const { data: mlbGames, error: mlbError } = await supabase
       .from('Game')
       .select('*')
       .eq('sport', 'mlb')
-<<<<<<< HEAD
       .gte('date', mlbTodayStart)
       .lt('date', mlbTomorrowStart)
-=======
-      .gte('date', today.toISOString())
-      .lt('date', tomorrow.toISOString())
->>>>>>> c092264e
     
     // NFL: Current week (Thursday to Monday)
     const { data: nflGames, error: nflError } = await supabase
@@ -114,13 +105,8 @@
       .from('Game')
       .select('*')
       .eq('sport', 'nhl')
-<<<<<<< HEAD
       .gte('date', todayStart)
       .lt('date', tomorrowStart)
-=======
-      .gte('date', today.toISOString())
-      .lt('date', tomorrow.toISOString())
->>>>>>> c092264e
       .order('date', { ascending: true })
     
     if (nhlGames) {
@@ -252,8 +238,7 @@
     })
     const nflFinal = nflFiltered
     
-    // NHL: Filter out final games from previous days AND deduplicate by matchup
-    // Only show games that match today's date AND remove duplicates by matchup
+    // NHL: Filter out final games from previous days (only show today's final games)
     const nhlFiltered = enrichedGames.filter(g => {
       if (g.sport !== 'nhl') return false
       
@@ -270,60 +255,15 @@
       const gameDay = new Date(Date.UTC(gameDate.getUTCFullYear(), gameDate.getUTCMonth(), gameDate.getUTCDate()))
       const todayDay = new Date(Date.UTC(today.getUTCFullYear(), today.getUTCMonth(), today.getUTCDate()))
       
-      // Only include games from today (not future games, not past games)
-      // This ensures we only show today's games
-      if (gameDay.getTime() !== todayDay.getTime()) {
-        return false
-      }
-      
-      // Exclude final games from previous days (safety check)
+      // Exclude final games from previous days
       if (g.status === 'final' && gameDay < todayDay) {
         return false
       }
       
+      // Include all other games (scheduled, live, today's finals, future games)
       return true
     })
-    
-    // Deduplicate NHL games by matchup (homeId + awayId) - keep the one with better status/data
-    const nhlDeduped = []
-    const seenMatchups = new Map()
-    
-    nhlFiltered.forEach(game => {
-      const matchupKey = `${game.homeId}_${game.awayId}`
-      
-      if (!seenMatchups.has(matchupKey)) {
-        // First time seeing this matchup
-        seenMatchups.set(matchupKey, game)
-        nhlDeduped.push(game)
-      } else {
-        // Duplicate matchup - keep the better one
-        const existing = seenMatchups.get(matchupKey)
-        
-        // Prioritize: final status > in_progress > scheduled
-        // If same status, keep the one with more data (has scores)
-        const existingHasScores = (existing.homeScore !== null && existing.homeScore !== undefined) || 
-                                   (existing.awayScore !== null && existing.awayScore !== undefined)
-        const gameHasScores = (game.homeScore !== null && game.homeScore !== undefined) || 
-                              (game.awayScore !== null && game.awayScore !== undefined)
-        
-        const shouldReplace = 
-          (game.status === 'final' && existing.status !== 'final') ||
-          (game.status === 'in_progress' && existing.status === 'scheduled') ||
-          (gameHasScores && !existingHasScores && existing.status === game.status)
-        
-        if (shouldReplace) {
-          // Replace the existing one
-          const index = nhlDeduped.findIndex(g => g.id === existing.id)
-          if (index > -1) {
-            nhlDeduped[index] = game
-            seenMatchups.set(matchupKey, game)
-          }
-        }
-        // Otherwise, keep the existing one (ignore this duplicate)
-      }
-    })
-    
-    const nhlFinal = nhlDeduped
+    const nhlFinal = nhlFiltered
     
     // Debug: Log if games were filtered out
     const nhlBeforeFilter = enrichedGames.filter(g => g.sport === 'nhl')
